from os import path
try:
    from PyQt5.QtCore import Qt, qCritical, QTimer, pyqtSlot
    from PyQt5.QtOpenGL import QGLWidget
    QT_VERSION = 5
except ImportError:
    from PyQt4.QtCore import Qt, qCritical, QTimer, pyqtSlot
    from PyQt4.QtOpenGL import QGLWidget
    QT_VERSION = 4

from ctypes import c_float, c_int, Structure
import numpy as np
import OpenGL.GL as gl


# Local imports
import bluesky as bs
from bluesky import settings
from bluesky.ui import palette
from bluesky.tools.aero import ft, nm, kts
from bluesky.navdatabase import load_aptsurface, load_coastlines
from .glhelpers import BlueSkyProgram, RenderObject, Font, UniformBuffer, \
    update_buffer, create_empty_buffer

from . import guiio as io

# Register settings defaults
settings.set_variable_defaults(
    gfx_path='data/graphics',
    text_size=13, apt_size=10,
    wpt_size=10, ac_size=16,
    asas_vmin=200.0, asas_vmax=500.0)

palette.set_default_colours(
    aircraft=(0,255,0),
    aptlabel=(220, 250, 255),
    aptsymbol=(148, 178, 235),
    background=(0,0,0),
    coastlines=(85, 85, 115),
    conflict=(255, 160, 0),
    pavement=(160, 160, 160),
    polys=(0,0,255),
    previewpoly=(0, 204, 255),
    route=(255, 0, 255),
    runways=(100, 100, 100),
    taxiways=(100, 100, 100),
    thresholds=(255,255,255),
    trails=(0, 255, 255),
    wptlabel=(220, 250, 255),
    wptsymbol=(148, 178, 235)
)

# Static defines
MAX_NAIRCRAFT         = 10000
MAX_NCONFLICTS        = 25000
MAX_ROUTE_LENGTH      = 100
MAX_POLYPREV_SEGMENTS = 100
MAX_ALLPOLYS_SEGMENTS = 2000
MAX_CUST_WPT          = 1000
MAX_TRAILLEN          = MAX_NAIRCRAFT * 1000

REARTH_INV            = 1.56961231e-7

VCOUNT_PZ             = 36

VERTEX_IS_LATLON, VERTEX_IS_METERS, VERTEX_IS_SCREEN = list(range(3))
ATTRIB_VERTEX, ATTRIB_TEXCOORDS, ATTRIB_LAT, ATTRIB_LON, ATTRIB_ORIENTATION, ATTRIB_COLOR, ATTRIB_TEXDEPTH = list(range(7))
ATTRIB_SELSSD, ATTRIB_LAT0, ATTRIB_LON0, ATTRIB_ALT0, ATTRIB_TAS0, ATTRIB_TRK0, ATTRIB_LAT1, ATTRIB_LON1, ATTRIB_ALT1, ATTRIB_TAS1, ATTRIB_TRK1, ATTRIB_ASASN, ATTRIB_ASASE = list(range(13))


class radarUBO(UniformBuffer):
    class Data(Structure):
        _fields_ = [("wrapdir", c_int), ("wraplon", c_float), ("panlat", c_float), ("panlon", c_float),
        ("zoom", c_float), ("screen_width", c_int), ("screen_height", c_int), ("vertex_scale_type", c_int)]

    data = Data()

    def __init__(self):
        super(radarUBO, self).__init__(self.data)

    def set_wrap(self, wraplon, wrapdir):
        self.data.wrapdir = wrapdir
        self.data.wraplon = wraplon

    def set_pan_and_zoom(self, panlat, panlon, zoom):
        self.data.panlat = panlat
        self.data.panlon = panlon
        self.data.zoom   = zoom

    def set_win_width_height(self, w, h):
        self.data.screen_width  = w
        self.data.screen_height = h

    def enable_wrap(self, flag=True):
        if not flag:
            wrapdir = self.data.wrapdir
            self.data.wrapdir = 0
            self.update(0, 4)
            self.data.wrapdir = wrapdir
        else:
            self.update(0, 4)

    def set_vertex_scale_type(self, vertex_scale_type):
        self.data.vertex_scale_type = vertex_scale_type
        self.update()


class RadarWidget(QGLWidget):
    def __init__(self, shareWidget=None):
        self.width = self.height = 600
        self.viewport = (0, 0, 600, 600)
        self.panlat = 0.0
        self.panlon = 0.0
        self.zoom = 1.0
        self.ar = 1.0
        self.flat_earth = 1.0
        self.wraplon = int(-999)
        self.wrapdir = int(0)

        self.invalid_count  = 0

        self.map_texture    = 0
        self.naircraft      = 0
        self.nwaypoints     = 0
        self.ncustwpts      = 0
        self.nairports      = 0
        self.route_acid     = ""
        self.apt_inrange    = np.array([])
        self.asas_vmin      = settings.asas_vmin
        self.asas_vmax      = settings.asas_vmax
        self.initialized    = False

        # Load vertex data
        self.vbuf_asphalt, self.vbuf_concrete, self.vbuf_runways, self.vbuf_rwythr, \
            self.apt_ctrlat, self.apt_ctrlon, self.apt_indices = load_aptsurface()
        self.coastvertices, self.coastindices = load_coastlines()

        # Only initialize super class after loading data to avoid Qt starting things
        # before we are ready.
        super(RadarWidget, self).__init__(shareWidget=shareWidget)
        self.setAttribute(Qt.WA_AcceptTouchEvents, True)
        self.grabGesture(Qt.PanGesture)
        self.grabGesture(Qt.PinchGesture)
        # self.grabGesture(Qt.SwipeGesture)

        # Connect to the io client's activenode changed signal
        io.actnodedata_changed.connect(self.actnodedataChanged)


    def actnodedataChanged(self, nodeid, nodedata, changed_elems):
        ''' Update buffers when a different node is selected, or when
            the data of the current node is updated. '''
        self.makeCurrent()

        # Shape data change
        if 'SHAPE' in changed_elems:
            if len(nodedata.polydata):
                update_buffer(self.allpolysbuf, nodedata.polydata)
            self.allpolys.set_vertex_count(len(nodedata.polydata) // 2)

        # Trail data change
        if 'TRAILS' in changed_elems:
            if len(nodedata.traillat0):
                update_buffer(self.trailbuf, np.array(
                    list(zip(nodedata.traillat0, nodedata.traillon0,
                             nodedata.traillat1, nodedata.traillon1)), dtype=np.float32))
            self.traillines.set_vertex_count(4 * len(nodedata.traillat0))

        if 'CUSTWPT' in changed_elems:
            if nodedata.custwplbl:
                update_buffer(self.custwplblbuf, np.array(nodedata.custwplbl, dtype=np.string_))
                update_buffer(self.custwplatbuf, nodedata.custwplat)
                update_buffer(self.custwplonbuf, nodedata.custwplon)
            self.ncustwpts = len(nodedata.custwplat)

        # Update pan/zoom
        if 'PANZOOM' in changed_elems:
            self.panzoom(pan=nodedata.pan, zoom=nodedata.zoom, absolute=True)

    def create_objects(self):
        if not self.isValid():
            self.invalid_count += 1
            print('Radarwidget: Context not valid in create_objects, count=%d' % self.invalid_count)
            QTimer.singleShot(100, self.create_objects)
            return

        # Make the radarwidget context current, necessary when create_objects is not called from initializeGL
        self.makeCurrent()

        text_size = settings.text_size
        apt_size  = settings.apt_size
        wpt_size  = settings.wpt_size
        ac_size   = settings.ac_size

        # Initialize font for radar view with specified settings
        self.font = Font()
        self.font.create_font_array()
        self.font.init_shader(self.text_shader)

        # Load and bind world texture
        max_texture_size = gl.glGetIntegerv(gl.GL_MAX_TEXTURE_SIZE)
        print('Maximum supported texture size: %d' % max_texture_size)
        for i in [16384, 8192, 4096]:
            if max_texture_size >= i:
                fname = path.join(settings.gfx_path, 'world.%dx%d.dds' % (i, i / 2))
                print('Loading texture ' + fname)
                self.map_texture = self.bindTexture(fname)
                break

        # Create initial empty buffers for aircraft position, orientation, label, and color
        # usage flag indicates drawing priority:
        #
        # gl.GL_STREAM_DRAW  =  most frequent update
        # gl.GL_DYNAMIC_DRAW =  update
        # gl.GL_STATIC_DRAW  =  less frequent update

        self.achdgbuf      = create_empty_buffer(MAX_NAIRCRAFT * 4, usage=gl.GL_STREAM_DRAW)
        self.aclatbuf      = create_empty_buffer(MAX_NAIRCRAFT * 4, usage=gl.GL_STREAM_DRAW)
        self.aclonbuf      = create_empty_buffer(MAX_NAIRCRAFT * 4, usage=gl.GL_STREAM_DRAW)
        self.acaltbuf      = create_empty_buffer(MAX_NAIRCRAFT * 4, usage=gl.GL_STREAM_DRAW)
        self.actasbuf      = create_empty_buffer(MAX_NAIRCRAFT * 4, usage=gl.GL_STREAM_DRAW)
        self.accolorbuf    = create_empty_buffer(MAX_NAIRCRAFT * 4, usage=gl.GL_STREAM_DRAW)
        self.aclblbuf      = create_empty_buffer(MAX_NAIRCRAFT * 24, usage=gl.GL_STREAM_DRAW)
        self.confcpabuf    = create_empty_buffer(MAX_NCONFLICTS * 16, usage=gl.GL_STREAM_DRAW)
        self.trailbuf      = create_empty_buffer(MAX_TRAILLEN * 16, usage=gl.GL_STREAM_DRAW)
        self.asasnbuf      = create_empty_buffer(MAX_NAIRCRAFT * 4, usage=gl.GL_STREAM_DRAW)
        self.asasebuf      = create_empty_buffer(MAX_NAIRCRAFT * 4, usage=gl.GL_STREAM_DRAW)

        self.polyprevbuf   = create_empty_buffer(MAX_POLYPREV_SEGMENTS * 8, usage=gl.GL_DYNAMIC_DRAW)
        self.allpolysbuf   = create_empty_buffer(MAX_ALLPOLYS_SEGMENTS * 16, usage=gl.GL_DYNAMIC_DRAW)
        self.routebuf      = create_empty_buffer(MAX_ROUTE_LENGTH * 8, usage=gl.GL_DYNAMIC_DRAW)
        self.routewplatbuf = create_empty_buffer(MAX_ROUTE_LENGTH * 4, usage=gl.GL_DYNAMIC_DRAW)
        self.routewplonbuf = create_empty_buffer(MAX_ROUTE_LENGTH * 4, usage=gl.GL_DYNAMIC_DRAW)
        self.routelblbuf   = create_empty_buffer(MAX_ROUTE_LENGTH * 2*12, usage=gl.GL_DYNAMIC_DRAW)

        self.custwplatbuf  = create_empty_buffer(MAX_CUST_WPT * 4, usage=gl.GL_STATIC_DRAW)
        self.custwplonbuf  = create_empty_buffer(MAX_CUST_WPT * 4, usage=gl.GL_STATIC_DRAW)
        self.custwplblbuf  = create_empty_buffer(MAX_CUST_WPT * 5, usage=gl.GL_STATIC_DRAW)

        # ------- Map ------------------------------------
        mapvertices = np.array([(-90.0, 540.0), (-90.0, -540.0), (90.0, -540.0), (90.0, 540.0)], dtype=np.float32)
        texcoords   = np.array([(1, 3), (1, 0), (0, 0), (0, 3)], dtype=np.float32)
        self.map    = RenderObject(gl.GL_TRIANGLE_FAN, vertex=mapvertices, texcoords=texcoords)

        # ------- Coastlines -----------------------------
        self.coastlines   = RenderObject(gl.GL_LINES, vertex=self.coastvertices, color=palette.coastlines)
        self.vcount_coast = len(self.coastvertices)
        del self.coastvertices

        # ------- Airport graphics -----------------------
        self.runways    = RenderObject(gl.GL_TRIANGLES, vertex=self.vbuf_runways, color=palette.runways)
        self.thresholds = RenderObject(gl.GL_TRIANGLES, vertex=self.vbuf_rwythr, color=palette.thresholds)
        self.taxiways   = RenderObject(gl.GL_TRIANGLES, vertex=self.vbuf_asphalt, color=palette.taxiways)
        self.pavement   = RenderObject(gl.GL_TRIANGLES, vertex=self.vbuf_concrete, color=palette.pavement)

        # Polygon preview object
        self.polyprev = RenderObject(gl.GL_LINE_LOOP, vertex=self.polyprevbuf, color=palette.previewpoly)

        # Fixed polygons
        self.allpolys = RenderObject(gl.GL_LINES, vertex=self.allpolysbuf, color=palette.polys)

        # ------- SSD object -----------------------------
        self.ssd = RenderObject(gl.GL_POINTS)
        self.ssd.selssdbuf = self.ssd.bind_attrib(ATTRIB_SELSSD, 1, np.zeros(MAX_NAIRCRAFT, dtype=np.uint8), datatype=gl.GL_UNSIGNED_BYTE, instance_divisor=1)
        self.ssd.bind_attrib(ATTRIB_LAT0, 1, self.aclatbuf, instance_divisor=1)
        self.ssd.bind_attrib(ATTRIB_LON0, 1, self.aclonbuf, instance_divisor=1)
        self.ssd.bind_attrib(ATTRIB_ALT0, 1, self.acaltbuf, instance_divisor=1)
        self.ssd.bind_attrib(ATTRIB_TAS0, 1, self.actasbuf, instance_divisor=1)
        self.ssd.bind_attrib(ATTRIB_TRK0, 1, self.achdgbuf, instance_divisor=1)
        self.ssd.bind_attrib(ATTRIB_LAT1, 1, self.aclatbuf)
        self.ssd.bind_attrib(ATTRIB_LON1, 1, self.aclonbuf)
        self.ssd.bind_attrib(ATTRIB_ALT1, 1, self.acaltbuf)
        self.ssd.bind_attrib(ATTRIB_TAS1, 1, self.actasbuf)
        self.ssd.bind_attrib(ATTRIB_TRK1, 1, self.achdgbuf)
        self.ssd.bind_attrib(ATTRIB_ASASN, 1, self.asasnbuf, instance_divisor=1)
        self.ssd.bind_attrib(ATTRIB_ASASE, 1, self.asasebuf, instance_divisor=1)

        # ------- Protected Zone -------------------------
        circlevertices = np.transpose(np.array((2.5 * nm * np.cos(np.linspace(0.0, 2.0 * np.pi, VCOUNT_PZ)), 2.5 * nm * np.sin(np.linspace(0.0, 2.0 * np.pi, VCOUNT_PZ))), dtype=np.float32))
        self.protectedzone = RenderObject(gl.GL_LINE_LOOP, vertex=circlevertices)
        self.protectedzone.bind_attrib(ATTRIB_LAT, 1, self.aclatbuf, instance_divisor=1)
        self.protectedzone.bind_attrib(ATTRIB_LON, 1, self.aclonbuf, instance_divisor=1)
        self.protectedzone.bind_color(self.accolorbuf, instance_divisor=1)

        # ------- A/C symbol -----------------------------
        acvertices = np.array([(0.0, 0.5 * ac_size), (-0.5 * ac_size, -0.5 * ac_size), (0.0, -0.25 * ac_size), (0.5 * ac_size, -0.5 * ac_size)], dtype=np.float32)
        self.ac_symbol = RenderObject(gl.GL_TRIANGLE_FAN, vertex=acvertices)
        self.ac_symbol.bind_attrib(ATTRIB_LAT, 1, self.aclatbuf, instance_divisor=1)
        self.ac_symbol.bind_attrib(ATTRIB_LON, 1, self.aclonbuf, instance_divisor=1)
        self.ac_symbol.bind_attrib(ATTRIB_ORIENTATION, 1, self.achdgbuf, instance_divisor=1)
        self.ac_symbol.bind_color(self.accolorbuf, instance_divisor=1)
        self.aclabels = self.font.prepare_text_instanced(self.aclblbuf, (8, 3), self.aclatbuf, self.aclonbuf, self.accolorbuf, char_size=text_size, vertex_offset=(ac_size, -0.5 * ac_size))

        # ------- Conflict CPA lines ---------------------
        self.cpalines = RenderObject(gl.GL_LINES, vertex=self.confcpabuf, color=palette.conflict)

        # ------- Aircraft Route -------------------------
        self.route = RenderObject(gl.GL_LINES, vertex=self.routebuf, color=palette.route)
        self.routelbl = self.font.prepare_text_instanced(self.routelblbuf, (12, 2), self.routewplatbuf, self.routewplonbuf, char_size=text_size, vertex_offset=(wpt_size, 0.5 * wpt_size))
        self.routelbl.bind_color(palette.route)
        rwptvertices = np.array([(-0.2 * wpt_size, -0.2 * wpt_size),
                                 ( 0.0,            -0.8 * wpt_size),
                                 ( 0.2 * wpt_size, -0.2 * wpt_size),
                                 ( 0.8 * wpt_size,  0.0),
                                 ( 0.2 * wpt_size,  0.2 * wpt_size),
                                 ( 0.0,             0.8 * wpt_size),
                                 (-0.2 * wpt_size,  0.2 * wpt_size),
                                 (-0.8 * wpt_size,  0.0)], dtype=np.float32)
        self.rwaypoints = RenderObject(gl.GL_LINE_LOOP, vertex=rwptvertices, color=palette.route)
        self.rwaypoints.bind_attrib(ATTRIB_LAT, 1, self.routewplatbuf, instance_divisor=1)
        self.rwaypoints.bind_attrib(ATTRIB_LON, 1, self.routewplonbuf, instance_divisor=1)

        # --------Aircraft Trails------------------------------------------------
        self.traillines  = RenderObject(gl.GL_LINES, vertex=self.trailbuf, color=palette.trails)

        # ------- Waypoints ------------------------------
        wptvertices = np.array([(0.0, 0.5 * wpt_size), (-0.5 * wpt_size, -0.5 * wpt_size), (0.5 * wpt_size, -0.5 * wpt_size)], dtype=np.float32)  # a triangle
        self.nwaypoints = len(bs.navdb.wplat)
        self.waypoints = RenderObject(gl.GL_LINE_LOOP, vertex=wptvertices, color=palette.wptsymbol, n_instances=self.nwaypoints)
        # Sort based on id string length
        llid = sorted(zip(bs.navdb.wpid, bs.navdb.wplat, bs.navdb.wplon), key=lambda i: len(i[0]) > 3)
        wpidlst, wplat, wplon = zip(*llid)
        self.wptlatbuf = self.waypoints.bind_attrib(ATTRIB_LAT, 1, np.array(wplat, dtype=np.float32), instance_divisor=1)
        self.wptlonbuf = self.waypoints.bind_attrib(ATTRIB_LON, 1, np.array(wplon, dtype=np.float32), instance_divisor=1)
        wptids = ''
        self.nnavaids = 0
        for wptid in wpidlst:
            if len(wptid) <= 3:
                self.nnavaids += 1
            wptids += wptid[:5].ljust(5)
        npwpids = np.array(wptids, dtype=np.string_)
        self.wptlabels = self.font.prepare_text_instanced(npwpids, (5, 1), self.wptlatbuf, self.wptlonbuf, char_size=text_size, vertex_offset=(wpt_size, 0.5 * wpt_size))
        self.wptlabels.bind_color(palette.wptlabel)
        del wptids
        self.customwp  = RenderObject(gl.GL_LINE_LOOP, vertex=wptvertices, color=palette.wptsymbol)
        self.customwp.bind_attrib(ATTRIB_LAT, 1, self.custwplatbuf, instance_divisor=1)
        self.customwp.bind_attrib(ATTRIB_LON, 1, self.custwplonbuf, instance_divisor=1)
        self.customwplbl = self.font.prepare_text_instanced(self.custwplblbuf, (5, 1), self.custwplatbuf, self.custwplonbuf, char_size=text_size, vertex_offset=(wpt_size, 0.5 * wpt_size))
        self.customwplbl.bind_color(palette.wptlabel)
        # ------- Airports -------------------------------
        aptvertices = np.array([(-0.5 * apt_size, -0.5 * apt_size), (0.5 * apt_size, -0.5 * apt_size), (0.5 * apt_size, 0.5 * apt_size), (-0.5 * apt_size, 0.5 * apt_size)], dtype=np.float32)  # a square
        self.nairports = len(bs.navdb.aptlat)
        self.airports = RenderObject(gl.GL_LINE_LOOP, vertex=aptvertices, color=palette.aptsymbol, n_instances=self.nairports)
        indices = bs.navdb.aptype.argsort()
        aplat   = np.array(bs.navdb.aptlat[indices], dtype=np.float32)
        aplon   = np.array(bs.navdb.aptlon[indices], dtype=np.float32)
        aptypes = bs.navdb.aptype[indices]
        apnames = np.array(bs.navdb.aptid)
        apnames = apnames[indices]
        # The number of large, large+med, and large+med+small airports
        self.nairports = [aptypes.searchsorted(2), aptypes.searchsorted(3), self.nairports]

        self.aptlatbuf = self.airports.bind_attrib(ATTRIB_LAT, 1, aplat, instance_divisor=1)
        self.aptlonbuf = self.airports.bind_attrib(ATTRIB_LON, 1, aplon, instance_divisor=1)
        aptids = ''
        for aptid in apnames:
            aptids += aptid.ljust(4)
        self.aptlabels = self.font.prepare_text_instanced(np.array(aptids, dtype=np.string_), (4, 1), self.aptlatbuf, self.aptlonbuf, char_size=text_size, vertex_offset=(apt_size, 0.5 * apt_size))
        self.aptlabels.bind_color(palette.aptlabel)
        del aptids

        # Unbind VAO, VBO
        RenderObject.unbind_all()

        # Set initial values for the global uniforms
        self.globaldata.set_wrap(self.wraplon, self.wrapdir)
        self.globaldata.set_pan_and_zoom(self.panlat, self.panlon, self.zoom)

        # Clean up memory
        del self.vbuf_asphalt, self.vbuf_concrete, self.vbuf_runways, self.vbuf_rwythr

        self.initialized = True

    def initializeGL(self):
        """Initialize OpenGL, VBOs, upload data on the GPU, etc."""

        # First check for supported GL version
        gl_version = float(gl.glGetString(gl.GL_VERSION)[:3])
        if gl_version < 3.3:
            print(('OpenGL context created with GL version %.1f' % gl_version))
            qCritical("""Your system reports that it supports OpenGL up to version %.1f. The minimum requirement for BlueSky is OpenGL 3.3.
                Generally, AMD/ATI/nVidia cards from 2008 and newer support OpenGL 3.3, and Intel integrated graphics from the Haswell
                generation and newer. If you think your graphics system should be able to support GL>=3.3 please open an issue report
                on the BlueSky Github page (https://github.com/ProfHoekstra/bluesky/issues)""" % gl_version)
            return

        # background color
        gl.glClearColor(*(palette.background + (0,)))
        gl.glEnable(gl.GL_BLEND)
        gl.glBlendFunc(gl.GL_SRC_ALPHA, gl.GL_ONE_MINUS_SRC_ALPHA)

        self.globaldata = radarUBO()

        try:
            shpath = path.join(settings.gfx_path, 'shaders')
            # Compile shaders and link color shader program
            self.color_shader = BlueSkyProgram(path.join(shpath, 'radarwidget-normal.vert'), path.join(shpath, 'radarwidget-color.frag'))
            self.color_shader.bind_uniform_buffer('global_data', self.globaldata)

            # Compile shaders and link texture shader program
            self.texture_shader = BlueSkyProgram(path.join(shpath, 'radarwidget-normal.vert'), path.join(shpath, 'radarwidget-texture.frag'))
            self.texture_shader.bind_uniform_buffer('global_data', self.globaldata)

            # Compile shaders and link text shader program
            self.text_shader = BlueSkyProgram(path.join(shpath, 'radarwidget-text.vert'), path.join(shpath, 'radarwidget-text.frag'))
            self.text_shader.bind_uniform_buffer('global_data', self.globaldata)

            self.ssd_shader = BlueSkyProgram(path.join(shpath, 'ssd.vert'), path.join(shpath, 'ssd.frag'), path.join(shpath, 'ssd.geom'))
            self.ssd_shader.bind_uniform_buffer('global_data', self.globaldata)
            self.ssd_shader.loc_vlimits = gl.glGetUniformLocation(self.ssd_shader.program, 'Vlimits')
            self.ssd_shader.loc_nac = gl.glGetUniformLocation(self.ssd_shader.program, 'n_ac')

        except RuntimeError as e:
            print('Error compiling shaders in radarwidget: ' + e.args[0])
            qCritical('Error compiling shaders in radarwidget: ' + e.args[0])
            return

        # create all vertex array objects
        try:
            self.create_objects()
        except Exception as e:
            print('Error while creating RadarWidget objects: ' + e.args[0])

    def paintGL(self):
        """Paint the scene."""
        # pass if the framebuffer isn't complete yet or if not initialized
        if not (gl.glCheckFramebufferStatus(gl.GL_FRAMEBUFFER) == gl.GL_FRAMEBUFFER_COMPLETE and self.initialized and self.isVisible()):
            return

        # Get data for active node
        actdata = io.get_nodedata()

        # Set the viewport and clear the framebuffer
        gl.glViewport(*self.viewport)
        gl.glClear(gl.GL_COLOR_BUFFER_BIT)

        # Send the (possibly) updated global uniforms to the buffer
        self.globaldata.set_vertex_scale_type(VERTEX_IS_LATLON)

        # --- DRAW THE MAP AND COASTLINES ---------------------------------------------
        # Map and coastlines: don't wrap around in the shader
        self.globaldata.enable_wrap(False)

        if actdata.show_map:
            # Select the texture shader
            self.texture_shader.use()

            # Draw map texture
            gl.glActiveTexture(gl.GL_TEXTURE0 + 0)
            gl.glBindTexture(gl.GL_TEXTURE_2D, self.map_texture)
            self.map.draw()

        # Select the non-textured shader
        self.color_shader.use()

        # Draw coastlines
        if actdata.show_coast:
            if self.wrapdir == 0:
                # Normal case, no wrap around
                self.coastlines.draw(first_vertex=0, vertex_count=self.vcount_coast)
            else:
                self.coastlines.bind()
                wrapindex = np.uint32(self.coastindices[int(self.wraplon) + 180])
                if self.wrapdir == 1:
                    gl.glVertexAttrib1f(ATTRIB_LON, 360.0)
                    self.coastlines.draw(first_vertex=0, vertex_count=wrapindex)
                    gl.glVertexAttrib1f(ATTRIB_LON, 0.0)
                    self.coastlines.draw(first_vertex=wrapindex, vertex_count=self.vcount_coast - wrapindex)
                else:
                    gl.glVertexAttrib1f(ATTRIB_LON, -360.0)
                    self.coastlines.draw(first_vertex=wrapindex, vertex_count=self.vcount_coast - wrapindex)
                    gl.glVertexAttrib1f(ATTRIB_LON, 0.0)
                    self.coastlines.draw(first_vertex=0, vertex_count=wrapindex)

        # --- DRAW PREVIEW SHAPE (WHEN AVAILABLE) -----------------------------
        self.polyprev.draw()

        # --- DRAW CUSTOM SHAPES (WHEN AVAILABLE) -----------------------------
        self.allpolys.draw()

        # --- DRAW THE SELECTED AIRCRAFT ROUTE (WHEN AVAILABLE) ---------------
        if actdata.show_traf:
            self.route.draw()
            self.cpalines.draw()
            self.traillines.draw()

        # --- DRAW AIRPORT DETAILS (RUNWAYS, TAXIWAYS, PAVEMENTS) -------------
        self.runways.draw()
        self.thresholds.draw()

        if self.zoom >= 1.0:
            for idx in self.apt_inrange:
                self.taxiways.draw(first_vertex=idx[0], vertex_count=idx[1])
                self.pavement.draw(first_vertex=idx[2], vertex_count=idx[3])

        # --- DRAW THE INSTANCED AIRCRAFT SHAPES ------------------------------
        # update wrap longitude and direction for the instanced objects
        self.globaldata.enable_wrap(True)

        # PZ circles only when they are bigger than the A/C symbols
        if self.naircraft > 0 and actdata.show_traf and actdata.show_pz and self.zoom >= 0.15:
            self.globaldata.set_vertex_scale_type(VERTEX_IS_METERS)
            self.protectedzone.draw(n_instances=self.naircraft)

        self.globaldata.set_vertex_scale_type(VERTEX_IS_SCREEN)

        # Draw traffic symbols
<<<<<<< HEAD
        if self.naircraft > 0 and actdata.show_traf:
            self.rwaypoints.draw(n_instances=self.routelbl.n_instances)
=======
        if self.naircraft > 0 and self.show_traf:
            if self.routelbl.n_instances:
                self.rwaypoints.draw(n_instances=self.routelbl.n_instances)
>>>>>>> 058ced32
            self.ac_symbol.draw(n_instances=self.naircraft)

        if self.zoom >= 0.5 and actdata.show_apt == 1 or actdata.show_apt == 2:
            nairports = self.nairports[2]
        elif self.zoom  >= 0.25 and actdata.show_apt == 1 or actdata.show_apt == 3:
            nairports = self.nairports[1]
        else:
            nairports = self.nairports[0]

        if self.zoom >= 3 and actdata.show_wpt == 1 or actdata.show_wpt == 2:
            nwaypoints = self.nwaypoints
        else:
            nwaypoints = self.nnavaids

        # Draw waypoint symbols
        if actdata.show_wpt:
            self.waypoints.draw(n_instances=nwaypoints)
            if self.ncustwpts > 0:
                self.customwp.draw(n_instances=self.ncustwpts)

        # Draw airport symbols
        if actdata.show_apt:
            self.airports.draw(n_instances=nairports)

        # Text rendering
        self.text_shader.use()
        self.font.use()

        if actdata.show_apt:
            self.font.set_char_size(self.aptlabels.char_size)
            self.font.set_block_size(self.aptlabels.block_size)
            self.aptlabels.draw(n_instances=nairports)
        if actdata.show_wpt:
            self.font.set_char_size(self.wptlabels.char_size)
            self.font.set_block_size(self.wptlabels.block_size)
            self.wptlabels.draw(n_instances=nwaypoints)
            if self.ncustwpts > 0:
                self.customwplbl.draw(n_instances=self.ncustwpts)

        if actdata.show_traf and self.route.vertex_count > 1:
            self.font.set_char_size(self.routelbl.char_size)
            self.font.set_block_size(self.routelbl.block_size)
            self.routelbl.draw()

        if self.naircraft > 0 and actdata.show_traf and actdata.show_lbl:
            self.font.set_char_size(self.aclabels.char_size)
            self.font.set_block_size(self.aclabels.block_size)
            self.aclabels.draw(n_instances=self.naircraft)

        # SSD
        if actdata.ssd_all or actdata.ssd_conflicts or len(actdata.ssd_ownship) > 0:
            self.ssd_shader.use()
            gl.glUniform3f(self.ssd_shader.loc_vlimits, self.asas_vmin ** 2, self.asas_vmax ** 2, self.asas_vmax)
            gl.glUniform1i(self.ssd_shader.loc_nac, self.naircraft)
            self.ssd.draw(vertex_count=self.naircraft, n_instances=self.naircraft)

        # Unbind everything
        RenderObject.unbind_all()
        gl.glUseProgram(0)

    def resizeGL(self, width, height):
        """Called upon window resizing: reinitialize the viewport."""
        if not self.initialized:
            return

        # update the window size
        # Qt5 supports getting the device pixel ratio, which can be > 1 for HiDPI displays such as Mac Retina screens
        pixel_ratio = 1
        if QT_VERSION >= 5:
            pixel_ratio = self.devicePixelRatio()

        # Calculate zoom so that the window resize doesn't affect the scale, but only enlarges or shrinks the view
        zoom   = float(self.width) / float(width) * pixel_ratio
        origin = (width / 2, height / 2)

        # Update width, height, and aspect ratio
        self.width, self.height = width // pixel_ratio, height // pixel_ratio
        self.ar = float(width) / max(1, float(height))
        self.globaldata.set_win_width_height(self.width, self.height)

        self.viewport = (0, 0, width, height)

        # Update zoom
        self.panzoom(zoom=zoom, origin=origin)

    def update_route_data(self, data):
        if not self.initialized:
            return
        self.makeCurrent()
        actdata = io.get_nodedata()

        self.route_acid = data.acid
        if data.acid != "" and len(data.wplat) > 0:
            nsegments = len(data.wplat)
            data.iactwp = min(max(0, data.iactwp), nsegments - 1)
            self.routelbl.n_instances = nsegments
            self.route.set_vertex_count(2 * nsegments)
            routedata = np.empty(4 * nsegments, dtype=np.float32)
            routedata[0:4] = [data.aclat, data.aclon,
                data.wplat[data.iactwp], data.wplon[data.iactwp]]

            routedata[4::4] = data.wplat[:-1]
            routedata[5::4] = data.wplon[:-1]
            routedata[6::4] = data.wplat[1:]
            routedata[7::4] = data.wplon[1:]

            update_buffer(self.routebuf, routedata)
            update_buffer(self.routewplatbuf, np.array(data.wplat, dtype=np.float32))
            update_buffer(self.routewplonbuf, np.array(data.wplon, dtype=np.float32))
            wpname = ''
            for wp, alt, spd in zip(data.wpname, data.wpalt, data.wpspd):
                if alt < 0. and spd < 0.:
                    txt = wp[:12].ljust(24) # No second line
                else:
                    txt = wp[:12].ljust(12) # Two lines
                    if alt < 0:
                        txt += "-----/"
                    elif alt > actdata.translvl:
                        FL = int(round((alt / (100. * ft))))
                        txt += "FL%03d/" % FL
                    else:
                        txt += "%05d/" % int(round(alt / ft))

                    # Speed
                    if spd < 0:
                        txt += "--- "
                    elif spd>2.0:
                        txt += "%03d" % int(round(spd / kts))
                    else:
                        txt += "M{:.2f}".format(spd) # Mach number

                wpname += txt.ljust(24) # Fill out with spaces
            update_buffer(self.routelblbuf, np.array(
                            wpname.encode('ascii', 'ignore')))
        else:
            self.route.set_vertex_count(0)
            self.routelbl.n_instances = 0

    def update_aircraft_data(self, data):
        if not self.initialized:
            return

        self.makeCurrent()
        actdata = io.get_nodedata()
        if actdata.filteralt:
            idx = np.where((data.alt >= actdata.filteralt[0]) * (data.alt <= actdata.filteralt[1]))
            data.lat = data.lat[idx]
            data.lon = data.lon[idx]
            data.trk = data.trk[idx]
            data.alt = data.alt[idx]
            data.tas = data.tas[idx]
            data.vs  = data.vs[idx]
        self.naircraft = len(data.lat)
        actdata.translvl = data.translvl
        self.asas_vmin = data.vmin
        self.asas_vmax = data.vmax
        if self.naircraft == 0:
            self.cpalines.set_vertex_count(0)
        else:
            # Update data in GPU buffers
            update_buffer(self.aclatbuf, np.array(data.lat[:MAX_NAIRCRAFT], dtype=np.float32))
            update_buffer(self.aclonbuf, np.array(data.lon[:MAX_NAIRCRAFT], dtype=np.float32))
            update_buffer(self.achdgbuf, np.array(data.trk[:MAX_NAIRCRAFT], dtype=np.float32))
            update_buffer(self.acaltbuf, np.array(data.alt[:MAX_NAIRCRAFT], dtype=np.float32))
            update_buffer(self.actasbuf, np.array(data.tas[:MAX_NAIRCRAFT], dtype=np.float32))
            update_buffer(self.asasnbuf, np.array(data.asasn[:MAX_NAIRCRAFT], dtype=np.float32))
            update_buffer(self.asasebuf, np.array(data.asase[:MAX_NAIRCRAFT], dtype=np.float32))

            # CPA lines to indicate conflicts
            ncpalines = len(data.confcpalat)

            cpalines  = np.zeros(4 * ncpalines, dtype=np.float32)
            self.cpalines.set_vertex_count(2 * ncpalines)

            # Labels and colors
            rawlabel = ''
            color    = np.empty((min(self.naircraft, MAX_NAIRCRAFT), 4), dtype=np.uint8)
            selssd   = np.zeros(self.naircraft, dtype=np.uint8)
            for i, acid in enumerate(data.id[:MAX_NAIRCRAFT]):
                vs = 30 if data.vs[i] > 0.25 else 31 if data.vs[i] < -0.25 else 32
                # Make label: 3 lines of 8 characters per aircraft
                if actdata.show_lbl >= 1:
                    rawlabel += '%-8s' % acid[:8]
                    if actdata.show_lbl == 2:
                        if data.alt[i] <= data.translvl:
                            rawlabel += '%-5d' % int(data.alt[i]/ft  + 0.5)
                        else:
                            rawlabel += 'FL%03d' % int(data.alt[i]/ft/100.+0.5)
                        rawlabel += '%1s  %-8d' % (chr(vs), int(data.cas[i] / kts+0.5))
                    else:
                        rawlabel += 16 * ' '
                confindices = data.iconf[i]
                if len(confindices) > 0:
                    if actdata.ssd_conflicts:
                        selssd[i] = 255
                    color[i, :] = palette.conflict + (255,)
                    for confidx in confindices:
                        cpalines[4 * confidx : 4 * confidx + 4] = [ data.lat[i], data.lon[i],
                                                                    data.confcpalat[confidx], data.confcpalon[confidx]]
                else:
                    color[i, :] = palette.aircraft + (255,)

                #  Check if aircraft is selected to show SSD
                if acid in actdata.ssd_ownship:
                    selssd[i] = 255

            if len(actdata.ssd_ownship) > 0 or actdata.ssd_conflicts:
                update_buffer(self.ssd.selssdbuf, selssd[:MAX_NAIRCRAFT])

            update_buffer(self.confcpabuf, cpalines[:MAX_NCONFLICTS * 4])
            update_buffer(self.accolorbuf, color)
            update_buffer(self.aclblbuf, np.array(rawlabel.encode('utf8'), dtype=np.string_))

            # If there is a visible route, update the start position
            if self.route_acid != "":
                if self.route_acid in data.id:
                    idx = data.id.index(self.route_acid)
                    update_buffer(self.routebuf,
                                  np.array([data.lat[idx], data.lon[idx]], dtype=np.float32))

            # Update trails database with new lines
            if data.swtrails:
                actdata.traillat0.extend(data.traillat0)
                actdata.traillon0.extend(data.traillon0)
                actdata.traillat1.extend(data.traillat1)
                actdata.traillon1.extend(data.traillon1)
                update_buffer(self.trailbuf, np.array(
                    list(zip(actdata.traillat0, actdata.traillon0,
                             actdata.traillat1, actdata.traillon1)) +
                    list(zip(data.traillastlat, data.traillastlon,
                             list(data.lat), list(data.lon))),
                    dtype=np.float32))

                self.traillines.set_vertex_count(2 * len(actdata.traillat0) +
                                                 2 * len(data.lat))

            else:
                actdata.traillat0 = []
                actdata.traillon0 = []
                actdata.traillat1 = []
                actdata.traillon1 = []

                self.traillines.set_vertex_count(0)

    def cmdline_stacked(self, cmd, args):
        if cmd in ['AREA', 'BOX', 'POLY', 'POLYGON', 'CIRCLE', 'LINE']:
            self.polyprev.set_vertex_count(0)

    def previewpoly(self, shape_type, data_in=None):
        if not self.initialized:
            return
        self.makeCurrent()

        if shape_type is None:
            self.polyprev.set_vertex_count(0)
            return
        if shape_type in ['BOX', 'AREA']:
            # For a box (an area is a box) we need to add two additional corners
            data = np.zeros(8, dtype=np.float32)
            data[0:2] = data_in[0:2]
            data[2:4] = data_in[2], data_in[1]
            data[4:6] = data_in[2:4]
            data[6:8] = data_in[0], data_in[3]
        else:
            data = np.array(data_in, dtype=np.float32)
        update_buffer(self.polyprevbuf, data)
        self.polyprev.set_vertex_count(int(len(data) / 2))

    def pixelCoordsToGLxy(self, x, y):
        """Convert screen pixel coordinates to GL projection coordinates (x, y range -1 -- 1)
        """
        # GL coordinates (x, y range -1 -- 1)
        glx = (float(2.0 * x) / self.width  - 1.0)
        gly = -(float(2.0 * y) / self.height - 1.0)
        return glx, gly

    def pixelCoordsToLatLon(self, x, y):
        """Convert screen pixel coordinates to lat/lon coordinates
        """
        glx, gly = self.pixelCoordsToGLxy(x, y)

        # glxy   = zoom * (latlon - pan)
        # latlon = pan + glxy / zoom
        lat = self.panlat + gly / (self.zoom * self.ar)
        lon = self.panlon + glx / (self.zoom * self.flat_earth)
        return lat, lon

    def panzoom(self, pan=None, zoom=None, origin=None, absolute=False):
        if not self.initialized:
            return False

        if pan:
            # Absolute pan operation
            if absolute:
                self.panlat = pan[0]
                self.panlon = pan[1]
            # Relative pan operation
            else:
                self.panlat += pan[0]
                self.panlon += pan[1]

            # Don't pan further than the poles in y-direction
            self.panlat = min(max(self.panlat, -90.0 + 1.0 /
                  (self.zoom * self.ar)), 90.0 - 1.0 / (self.zoom * self.ar))

            # Update flat-earth factor and possibly zoom in case of very wide windows (> 2:1)
            self.flat_earth = np.cos(np.deg2rad(self.panlat))
            self.zoom = max(self.zoom, 1.0 / (180.0 * self.flat_earth))

        if zoom:
            if absolute:
                # Limit zoom extents in x-direction to [-180:180], and in y-direction to [-90:90]
                self.zoom = max(zoom, 1.0 / min(90.0 * self.ar, 180.0 * self.flat_earth))
            else:
                prevzoom = self.zoom
                glx, gly = self.pixelCoordsToGLxy(*origin) if origin else (0,0)
                self.zoom *= zoom

                # Limit zoom extents in x-direction to [-180:180], and in y-direction to [-90:90]
                self.zoom = max(self.zoom, 1.0 / min(90.0 * self.ar, 180.0 * self.flat_earth))

                # Correct pan so that zoom actions are around the mouse position, not around 0, 0
                # glxy / zoom1 - pan1 = glxy / zoom2 - pan2
                # pan2 = pan1 + glxy (1/zoom2 - 1/zoom1)
                self.panlon = self.panlon - glx * (1.0 / self.zoom - 1.0 / prevzoom) / self.flat_earth
                self.panlat = self.panlat - gly * (1.0 / self.zoom - 1.0 / prevzoom) / self.ar

            # Don't pan further than the poles in y-direction
            self.panlat = min(max(self.panlat, -90.0 + 1.0 / (self.zoom * self.ar)), 90.0 - 1.0 / (self.zoom * self.ar))

            # Update flat-earth factor
            self.flat_earth = np.cos(np.deg2rad(self.panlat))

        if self.zoom >= 1.0:
            # Airports may be visible when zoom > 1: in this case, update the list of indicates
            # of airports that need to be drawn
            ll_range = max(1.5 / self.zoom, 1.0)
            indices = np.logical_and(np.abs(self.apt_ctrlat - self.panlat) <= ll_range, np.abs(self.apt_ctrlon - self.panlon) <= ll_range)
            self.apt_inrange = self.apt_indices[indices]

        # Check for necessity wrap-around in x-direction
        self.wraplon  = -999.9
        self.wrapdir  = 0
        if self.panlon + 1.0 / (self.zoom * self.flat_earth) < -180.0:
            # The left edge of the map has passed the right edge of the screen: we can just change the pan position
            self.panlon += 360.0
        elif self.panlon - 1.0 / (self.zoom * self.flat_earth) < -180.0:
            # The left edge of the map has passed the left edge of the screen: we need to wrap around to the left
            self.wraplon = float(np.ceil(360.0 + self.panlon - 1.0 / (self.zoom * self.flat_earth)))
            self.wrapdir = -1
        elif self.panlon - 1.0 / (self.zoom * self.flat_earth) > 180.0:
            # The right edge of the map has passed the left edge of the screen: we can just change the pan position
            self.panlon -= 360.0
        elif self.panlon + 1.0 / (self.zoom * self.flat_earth) > 180.0:
            # The right edge of the map has passed the right edge of the screen: we need to wrap around to the right
            self.wraplon = float(np.floor(-360.0 + self.panlon + 1.0 / (self.zoom * self.flat_earth)))
            self.wrapdir = 1

        self.globaldata.set_wrap(self.wraplon, self.wrapdir)

        # update pan and zoom on GPU for all shaders
        self.globaldata.set_pan_and_zoom(self.panlat, self.panlon, self.zoom)
        # Update pan and zoom in centralized nodedata
        io.get_nodedata().panzoom((self.panlat, self.panlon), self.zoom)

        return True<|MERGE_RESOLUTION|>--- conflicted
+++ resolved
@@ -505,14 +505,9 @@
         self.globaldata.set_vertex_scale_type(VERTEX_IS_SCREEN)
 
         # Draw traffic symbols
-<<<<<<< HEAD
         if self.naircraft > 0 and actdata.show_traf:
-            self.rwaypoints.draw(n_instances=self.routelbl.n_instances)
-=======
-        if self.naircraft > 0 and self.show_traf:
             if self.routelbl.n_instances:
                 self.rwaypoints.draw(n_instances=self.routelbl.n_instances)
->>>>>>> 058ced32
             self.ac_symbol.draw(n_instances=self.naircraft)
 
         if self.zoom >= 0.5 and actdata.show_apt == 1 or actdata.show_apt == 2:
