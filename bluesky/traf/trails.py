--- conflicted
+++ resolved
@@ -18,12 +18,7 @@
     Created by  : Jacco M. Hoekstra
     """
 
-<<<<<<< HEAD
-    def __init__(self, traf, dttrail=10.):
-        self.traf = traf
-=======
     def __init__(self, traf,dttrail=10.):
->>>>>>> f0cf9a11
         self.active = False  # Wether or not to show trails
         self.dt = dttrail    # Resolution of trail pieces in time
 
@@ -33,11 +28,7 @@
         # This list contains some standard colors
         self.colorList = {'BLUE': np.array([0, 0, 255]),
                           'CYAN': np.array([0,255,255]),
-<<<<<<< HEAD
-                          'RED': np.array([255, 0, 0]),
-=======
                           'RED' : np.array([255, 0, 0]),
->>>>>>> f0cf9a11
                           'YELLOW': np.array([255, 255, 0])}
 
         # Set default color to Blue
