name: Build and upload to PyPI

on:
  workflow_dispatch:
  # pull_request:
  # push:
  #   branches:
  #     - main
  release:
    types:
<<<<<<< HEAD
      - published

env:
  CIBW_BUILD: cp310* cp311* cp312* cp313*
  CIBW_ARCHS_MACOS: universal2
  # CIBW_ARCHS_MACOS: auto universal2
  CIBW_TEST_SKIP: "*universal2:arm64"

jobs:
  build_wheels:
    name: Build wheels on ${{ matrix.os }}
    runs-on: ${{ matrix.os }}
    strategy:
      matrix:
        # macos-13 is an intel runner, macos-14 is apple silicon
        os: [ubuntu-latest, windows-latest, macos-14]

    steps:
      - uses: actions/checkout@v4

      - name: Build wheels
        uses: pypa/cibuildwheel@v2.22.0

      - uses: actions/upload-artifact@v4
        with:
          name: cibw-wheels-${{ matrix.os }}-${{ strategy.job-index }}
          path: ./wheelhouse/*.whl

  build_sdist:
    name: Build source distribution
    runs-on: ubuntu-latest
    steps:
      - uses: actions/checkout@v4

      - name: Build sdist
        run: pipx run build --sdist

      - uses: actions/upload-artifact@v4
        with:
          name: cibw-sdist
          path: dist/*.tar.gz

  upload_pypi:
    needs: [build_wheels, build_sdist]
    runs-on: ubuntu-latest
    environment: pypi
    permissions:
      id-token: write
    if: github.event_name == 'release' && github.event.action == 'published'
    # or, alternatively, upload to PyPI on every tag starting with 'v' (remove on: release above to use this)
    # if: github.event_name == 'push' && startsWith(github.ref, 'refs/tags/v')
    steps:
      - uses: actions/download-artifact@v4
        with:
          # unpacks all CIBW artifacts into dist/
          pattern: cibw-*
          path: dist
          merge-multiple: true

      - uses: pypa/gh-action-pypi-publish@release/v1
        with:
          user: __token__
          password: ${{ secrets.PYPI_BLUESKY }}
=======
      - published
>>>>>>> 17ca78a2
<|MERGE_RESOLUTION|>--- conflicted
+++ resolved
@@ -8,7 +8,6 @@
   #     - main
   release:
     types:
-<<<<<<< HEAD
       - published
 
 env:
@@ -71,7 +70,4 @@
       - uses: pypa/gh-action-pypi-publish@release/v1
         with:
           user: __token__
-          password: ${{ secrets.PYPI_BLUESKY }}
-=======
-      - published
->>>>>>> 17ca78a2
+          password: ${{ secrets.PYPI_BLUESKY }}